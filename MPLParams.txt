#### MATPLOTLIBRC FORMAT CONFIGURATION

## The default backend. If you omit this parameter, the first
## working backend from the following list is used:
## MacOSX Qt5Agg Qt4Agg Gtk3Agg GTK3Cairo TkAgg WxAgg Agg Cairo

#backend      : Agg

## The port to use for the web server in the WebAgg backend.
#webagg.port : 8988

## The address on which the WebAgg web server should be reachable
#webagg.address : 127.0.0.1

## If webagg.port is unavailable, a number of other random ports will
## be tried until one that is available is found.
#webagg.port_retries : 50

## When True, open the webbrowser to the plot that is shown
#webagg.open_in_browser : True

## if you are running pyplot inside a GUI and your backend choice
## conflicts, we will automatically try to find a compatible one for
## you if backend_fallback is True
#backend_fallback: True

#interactive  : False
#toolbar      : toolbar2   ## None | toolbar2  ("classic" is deprecated)
#timezone     : UTC        ## a pytz timezone string, e.g., US/Central or Europe/Paris

## Where your matplotlib data lives if you installed to a non-default
## location.  This is where the matplotlib fonts, bitmaps, etc reside
#datapath : /home/jdhunter/mpldata


#### LINES
## See http://matplotlib.org/api/artist_api.html#module-matplotlib.lines for more
## information on line properties.
lines.linewidth   : 1   ## line width in points
#lines.linestyle   : -       ## solid line
#lines.color       : C0      ## has no affect on plot(); see axes.prop_cycle
#lines.marker      : None    ## the default marker
#lines.markerfacecolor  : auto    ## the default markerfacecolor
#lines.markeredgecolor  : auto    ## the default markeredgecolor
#lines.markeredgewidth  : 1.0     ## the line width around the marker symbol
#lines.markersize  : 6            ## markersize, in points
#lines.dash_joinstyle : round        ## miter|round|bevel
#lines.dash_capstyle : butt          ## butt|round|projecting
#lines.solid_joinstyle : round       ## miter|round|bevel
#lines.solid_capstyle : projecting   ## butt|round|projecting
#lines.antialiased : True         ## render lines in antialiased (no jaggies)

## The three standard dash patterns.  These are scaled by the linewidth.
#lines.dashed_pattern : 3.7, 1.6
#lines.dashdot_pattern : 6.4, 1.6, 1, 1.6
#lines.dotted_pattern : 1, 1.65
#lines.scale_dashes : True

#markers.fillstyle: full ## full|left|right|bottom|top|none

#### PATCHES
## Patches are graphical objects that fill 2D space, like polygons or
## circles.  See
## http://matplotlib.org/api/artist_api.html#module-matplotlib.patches
## information on patch properties
#patch.linewidth        : 1        ## edge width in points.
#patch.facecolor        : C0
#patch.edgecolor        : black   ## if forced, or patch is not filled
#patch.force_edgecolor  : False   ## True to always use edgecolor
#patch.antialiased      : True    ## render patches in antialiased (no jaggies)

#### HATCHES
#hatch.color     : black
#hatch.linewidth : 1.0

#### Boxplot
#boxplot.notch       : False
#boxplot.vertical    : True
#boxplot.whiskers    : 1.5
#boxplot.bootstrap   : None
#boxplot.patchartist : False
#boxplot.showmeans   : False
#boxplot.showcaps    : True
#boxplot.showbox     : True
#boxplot.showfliers  : True
#boxplot.meanline    : False

#boxplot.flierprops.color           : black
#boxplot.flierprops.marker          : o
#boxplot.flierprops.markerfacecolor : none
#boxplot.flierprops.markeredgecolor : black
#boxplot.flierprops.markersize      : 6
#boxplot.flierprops.linestyle       : none
#boxplot.flierprops.linewidth       : 1.0

#boxplot.boxprops.color     : black
#boxplot.boxprops.linewidth : 1.0
#boxplot.boxprops.linestyle : -

#boxplot.whiskerprops.color     : black
#boxplot.whiskerprops.linewidth : 1.0
#boxplot.whiskerprops.linestyle : -

#boxplot.capprops.color     : black
#boxplot.capprops.linewidth : 1.0
#boxplot.capprops.linestyle : -

#boxplot.medianprops.color     : C1
#boxplot.medianprops.linewidth : 1.0
#boxplot.medianprops.linestyle : -

#boxplot.meanprops.color           : C2
#boxplot.meanprops.marker          : ^
#boxplot.meanprops.markerfacecolor : C2
#boxplot.meanprops.markeredgecolor : C2
#boxplot.meanprops.markersize      :  6
#boxplot.meanprops.linestyle       : --
#boxplot.meanprops.linewidth       : 1.0


#### FONT

## font properties used by text.Text.  See
## http://matplotlib.org/api/font_manager_api.html for more
## information on font properties.  The 6 font properties used for font
## matching are given below with their default values.
##
## The font.family property has five values: 'serif' (e.g., Times),
## 'sans-serif' (e.g., Helvetica), 'cursive' (e.g., Zapf-Chancery),
## 'fantasy' (e.g., Western), and 'monospace' (e.g., Courier).  Each of
## these font families has a default list of font names in decreasing
## order of priority associated with them.  When text.usetex is False,
## font.family may also be one or more concrete font names.
##
## The font.style property has three values: normal (or roman), italic
## or oblique.  The oblique style will be used for italic, if it is not
## present.
##
## The font.variant property has two values: normal or small-caps.  For
## TrueType fonts, which are scalable fonts, small-caps is equivalent
## to using a font size of 'smaller', or about 83%% of the current font
## size.
##
## The font.weight property has effectively 13 values: normal, bold,
## bolder, lighter, 100, 200, 300, ..., 900.  Normal is the same as
## 400, and bold is 700.  bolder and lighter are relative values with
## respect to the current weight.
##
## The font.stretch property has 11 values: ultra-condensed,
## extra-condensed, condensed, semi-condensed, normal, semi-expanded,
## expanded, extra-expanded, ultra-expanded, wider, and narrower.  This
## property is not currently implemented.
##
## The font.size property is the default font size for text, given in pts.
## 10 pt is the standard value.

font.family         : serif
#font.style          : normal
#font.variant        : normal
#font.weight         : normal
font.stretch        : extra-condensed
## note that font.size controls default text sizes.  To configure
## special text sizes tick labels, axes, labels, title, etc, see the rc
## settings for axes and ticks. Special text sizes can be defined
## relative to font.size, using the following values: xx-small, x-small,
## small, medium, large, x-large, xx-large, larger, or smaller
font.size           : 10
font.serif     : Times
#font.sans-serif     : DejaVu Sans, Bitstream Vera Sans, Computer Modern Sans Serif, Lucida Grande, Verdana, Geneva, Lucid, Arial, Helvetica, Avant Garde, sans-serif
#font.cursive        : Apple Chancery, Textile, Zapf Chancery, Sand, Script MT, Felipa, cursive
#font.fantasy        : Comic Sans MS, Chicago, Charcoal, ImpactWestern, Humor Sans, xkcd, fantasy
#font.monospace      : DejaVu Sans Mono, Bitstream Vera Sans Mono, Computer Modern Typewriter, Andale Mono, Nimbus Mono L, Courier New, Courier, Fixed, Terminal, monospace

#### TEXT
## text properties used by text.Text.  See
## http://matplotlib.org/api/artist_api.html#module-matplotlib.text for more
## information on text properties
#text.color          : black

#### LaTeX customizations. See http://wiki.scipy.org/Cookbook/Matplotlib/UsingTex
text.usetex         : True  ## use latex for all text handling. The following fonts
                              ## are supported through the usual rc parameter settings:
                              ## new century schoolbook, bookman, times, palatino,
                              ## zapf chancery, charter, serif, sans-serif, helvetica,
                              ## avant garde, courier, monospace, computer modern roman,
                              ## computer modern sans serif, computer modern typewriter
                              ## If another font is desired which can loaded using the
                              ## LaTeX \usepackage command, please inquire at the
                              ## matplotlib mailing list
#text.latex.preamble :      ## IMPROPER USE OF THIS FEATURE WILL LEAD TO LATEX FAILURES
                            ## AND IS THEREFORE UNSUPPORTED. PLEASE DO NOT ASK FOR HELP
                            ## IF THIS FEATURE DOES NOT DO WHAT YOU EXPECT IT TO.
                            ## preamble is a comma separated list of LaTeX statements
                            ## that are included in the LaTeX document preamble.
                            ## An example:
                            ## text.latex.preamble : \usepackage{bm},\usepackage{euler}
                            ## The following packages are always loaded with usetex, so
                            ## beware of package collisions: color, geometry, graphicx,
                            ## type1cm, textcomp. Adobe Postscript (PSSNFS) font packages
                            ## may also be loaded, depending on your font settings
#text.latex.preview : False

#text.hinting : auto   ## May be one of the following:
                       ##   none: Perform no hinting
                       ##   auto: Use FreeType's autohinter
                       ##   native: Use the hinting information in the
                       #              font file, if available, and if your
                       #              FreeType library supports it
                       ##   either: Use the native hinting information,
                       #              or the autohinter if none is available.
                       ## For backward compatibility, this value may also be
                       ## True === 'auto' or False === 'none'.
#text.hinting_factor : 8 ## Specifies the amount of softness for hinting in the
                         ## horizontal direction.  A value of 1 will hint to full
                         ## pixels.  A value of 2 will hint to half pixels etc.
#text.antialiased : True ## If True (default), the text will be antialiased.
                         ## This only affects the Agg backend.

## The following settings allow you to select the fonts in math mode.
## They map from a TeX font name to a fontconfig font pattern.
## These settings are only used if mathtext.fontset is 'custom'.
## Note that this "custom" mode is unsupported and may go away in the
## future.
#mathtext.cal : cursive
#mathtext.rm  : sans
#mathtext.tt  : monospace
#mathtext.it  : sans:italic
#mathtext.bf  : sans:bold
#mathtext.sf  : sans
#mathtext.fontset : dejavusans ## Should be 'dejavusans' (default),
                               ## 'dejavuserif', 'cm' (Computer Modern), 'stix',
                               ## 'stixsans' or 'custom'
#mathtext.fallback_to_cm : True  ## When True, use symbols from the Computer Modern
                                 ## fonts when a symbol can not be found in one of
                                 ## the custom math fonts.
#mathtext.default : it ## The default font to use for math.
                       ## Can be any of the LaTeX font names, including
                       ## the special name "regular" for the same font
                       ## used in regular text.

#### AXES
## default face and edge color, default tick sizes,
## default fontsizes for ticklabels, and so on.  See
## http://matplotlib.org/api/axes_api.html#module-matplotlib.axes
#axes.facecolor      : white   ## axes background color
#axes.edgecolor      : black   ## axes edge color
#axes.linewidth      : 0.8     ## edge linewidth
axes.grid           : True   ## display grid or not
axes.grid.axis      : both    ## which axis the grid should apply to
axes.grid.which     : both   ## gridlines at major, minor or both ticks
#axes.titlesize      : large   ## fontsize of the axes title
#axes.titleweight    : normal  ## font weight of title
#axes.titlepad       : 6.0     ## pad between axes and title in points
axes.labelsize      : 11  ## fontsize of the x any y labels
#axes.labelpad       : 4.0     ## space between label and axis
#axes.labelweight    : normal  ## weight of the x and y labels
#axes.labelcolor     : black
#axes.axisbelow      : line    ## draw axis gridlines and ticks below
                               ## patches (True); above patches but below
                               ## lines ('line'); or above all (False)
#axes.formatter.limits : -7, 7 ## use scientific notation if log10
                               ## of the axis range is smaller than the
                               ## first or larger than the second
#axes.formatter.use_locale : False ## When True, format tick labels
                                   ## according to the user's locale.
                                   ## For example, use ',' as a decimal
                                   ## separator in the fr_FR locale.
#axes.formatter.use_mathtext : False ## When True, use mathtext for scientific
                                     ## notation.
#axes.formatter.min_exponent: 0 ## minimum exponent to format in scientific notation
#axes.formatter.useoffset      : True    ## If True, the tick label formatter
                                         ## will default to labeling ticks relative
                                         ## to an offset when the data range is
                                         ## small compared to the minimum absolute
                                         ## value of the data.
#axes.formatter.offset_threshold : 4     ## When useoffset is True, the offset
                                         ## will be used when it can remove
                                         ## at least this number of significant
                                         ## digits from tick labels.
#axes.spines.left   : True   ## display axis spines
#axes.spines.bottom : True
#axes.spines.top    : True
#axes.spines.right  : True
#axes.unicode_minus  : True    ## use unicode for the minus symbol
                               ## rather than hyphen.  See
                               ## http://en.wikipedia.org/wiki/Plus_and_minus_signs#Character_codes
#axes.prop_cycle    : cycler('color', ['1f77b4', 'ff7f0e', '2ca02c', 'd62728', '9467bd', '8c564b', 'e377c2', '7f7f7f', 'bcbd22', '17becf'])
                      ## color cycle for plot lines  as list of string
                      ## colorspecs: single letter, long name, or web-style hex
					  ## Note the use of string escapes here ('1f77b4', instead of 1f77b4)
                      ## as opposed to the rest of this file.
#axes.autolimit_mode : data ## How to scale axes limits to the data.
                            ## Use "data" to use data limits, plus some margin
                            ## Use "round_number" move to the nearest "round" number
#axes.xmargin        : .05  ## x margin.  See `axes.Axes.margins`
#axes.ymargin        : .05  ## y margin See `axes.Axes.margins`
#polaraxes.grid      : True    ## display grid on polar axes
#axes3d.grid         : True    ## display grid on 3d axes

#### DATES
## These control the default format strings used in AutoDateFormatter.
## Any valid format datetime format string can be used (see the python
## `datetime` for details).  For example using '%%x' will use the locale date representation
## '%%X' will use the locale time representation and '%%c' will use the full locale datetime
## representation.
## These values map to the scales:
##     {'year': 365, 'month': 30, 'day': 1, 'hour': 1/24, 'minute': 1 / (24 * 60)}

#date.autoformatter.year     : %Y
#date.autoformatter.month    : %Y-%m
#date.autoformatter.day      : %Y-%m-%d
#date.autoformatter.hour     : %m-%d %H
#date.autoformatter.minute   : %d %H:%M
#date.autoformatter.second   : %H:%M:%S
#date.autoformatter.microsecond   : %M:%S.%f

#### TICKS
## see http://matplotlib.org/api/axis_api.html#matplotlib.axis.Tick
xtick.top            : True  ## draw ticks on the top side
xtick.bottom         : True   ## draw ticks on the bottom side
#xtick.labeltop       : False  ## draw label on the top
#xtick.labelbottom    : True   ## draw label on the bottom
#xtick.major.size     : 3.5    ## major tick size in points
#xtick.minor.size     : 2      ## minor tick size in points
#xtick.major.width    : 0.8    ## major tick width in points
#xtick.minor.width    : 0.6    ## minor tick width in points
#xtick.major.pad      : 3.5    ## distance to major tick label in points
#xtick.minor.pad      : 3.4    ## distance to the minor tick label in points
#xtick.color          : black  ## color of the tick labels
xtick.labelsize      : 10 ## fontsize of the tick labels
xtick.direction      : in    ## direction: in, out, or inout
xtick.minor.visible  : True  ## visibility of minor ticks on x-axis
#xtick.major.top      : True   ## draw x axis top major ticks
#xtick.major.bottom   : True   ## draw x axis bottom major ticks
#xtick.minor.top      : True   ## draw x axis top minor ticks
#xtick.minor.bottom   : True   ## draw x axis bottom minor ticks
#xtick.alignment      : center ## alignment of xticks

ytick.left           : True   ## draw ticks on the left side
ytick.right          : True  ## draw ticks on the right side
#ytick.labelleft      : True   ## draw tick labels on the left side
#ytick.labelright     : False  ## draw tick labels on the right side
#ytick.major.size     : 3.5    ## major tick size in points
#ytick.minor.size     : 2      ## minor tick size in points
#ytick.major.width    : 0.8    ## major tick width in points
#ytick.minor.width    : 0.6    ## minor tick width in points
#ytick.major.pad      : 3.5    ## distance to major tick label in points
#ytick.minor.pad      : 3.4    ## distance to the minor tick label in points
#ytick.color          : black  ## color of the tick labels
ytick.labelsize      : 10 ## fontsize of the tick labels
ytick.direction      : in    ## direction: in, out, or inout
ytick.minor.visible  : True  ## visibility of minor ticks on y-axis
#ytick.major.left     : True   ## draw y axis left major ticks
#ytick.major.right    : True   ## draw y axis right major ticks
#ytick.minor.left     : True   ## draw y axis left minor ticks
#ytick.minor.right    : True   ## draw y axis right minor ticks
#ytick.alignment      : center_baseline ## alignment of yticks

#### GRIDS
#grid.color       :   b0b0b0    ## grid color
grid.linestyle   :   -         ## solid
grid.linewidth   :   0.5       ## in points
grid.alpha       :   0.2       ## transparency, between 0.0 and 1.0

#### Legend
#legend.loc           : upper right
#legend.frameon       : True     ## if True, draw the legend on a background patch
#legend.framealpha    : 0.8      ## legend patch transparency
#legend.facecolor     : inherit  ## inherit from axes.facecolor; or color spec
#legend.edgecolor     : 0.8      ## background patch boundary color
#legend.fancybox      : True     ## if True, use a rounded box for the
                                 ## legend background, else a rectangle
#legend.shadow        : False    ## if True, give background a shadow effect
#legend.numpoints     : 1        ## the number of marker points in the legend line
#legend.scatterpoints : 1        ## number of scatter points
#legend.markerscale   : 1.0      ## the relative size of legend markers vs. original
legend.fontsize      : 10
#legend.title_fontsize    : None ## None sets to the same as the default axes.  
## Dimensions as fraction of fontsize:
legend.borderpad     : 0.25      ## border whitespace
legend.labelspacing  : 0.4      ## the vertical space between the legend entries
#legend.handlelength  : 2.0      ## the length of the legend lines
#legend.handleheight  : 0.7      ## the height of the legend handle
legend.handletextpad : 0.5      ## the space between the legend line and legend text
#legend.borderaxespad : 0.5      ## the border between the axes and legend edge
legend.columnspacing : 1.0      ## column separation

#### FIGURE
## See http://matplotlib.org/api/figure_api.html#matplotlib.figure.Figure
figure.titlesize : 12      ## size of the figure title (Figure.suptitle())
#figure.titleweight : normal   ## weight of the figure title
#figure.figsize   : 6.4, 4.8   ## figure size in inches
#figure.dpi       : 1500 ## figure dots per inch
#figure.facecolor : white      ## figure facecolor
#figure.edgecolor : white      ## figure edgecolor
#figure.frameon : True         ## enable figure frame
#figure.max_open_warning : 20  ## The maximum number of figures to open through
                               ## the pyplot interface before emitting a warning.
                               ## If less than one this feature is disabled.
## The figure subplot parameters.  All dimensions are a fraction of the
#figure.subplot.left    : 0.125  ## the left side of the subplots of the figure
#figure.subplot.right   : 0.9    ## the right side of the subplots of the figure
#figure.subplot.bottom  : 0.11   ## the bottom of the subplots of the figure
#figure.subplot.top     : 0.88   ## the top of the subplots of the figure
#figure.subplot.wspace  : 0.2    ## the amount of width reserved for space between subplots,
                                 ## expressed as a fraction of the average axis width
#figure.subplot.hspace  : 0.2    ## the amount of height reserved for space between subplots,
                                 ## expressed as a fraction of the average axis height

## Figure layout
# figure.autolayout : True     ## When True, automatically adjust subplot
                               ## parameters to make the plot fit the figure
                               ## using `tight_layout`
#figure.constrained_layout.use: False ## When True, automatically make plot
                                      ## elements fit on the figure. (Not compatible
                                      ## with `autolayout`, above).
#figure.constrained_layout.h_pad : 0.04167 ## Padding around axes objects. Float representing
#figure.constrained_layout.w_pad : 0.04167 ##  inches. Default is 3./72. inches (3 pts)
#figure.constrained_layout.hspace : 0.02   ## Space between subplot groups. Float representing
#figure.constrained_layout.wspace : 0.02   ##  a fraction of the subplot widths being separated.

#### IMAGES
#image.aspect : equal             ## equal | auto | a number
#image.interpolation  : nearest   ## see help(imshow) for options
#image.cmap   : viridis           ## A colormap name, gray etc...
#image.lut    : 256               ## the size of the colormap lookup table
#image.origin : upper             ## lower | upper
#image.resample  : True
#image.composite_image : True     ## When True, all the images on a set of axes are
                                  ## combined into a single composite image before
                                  ## saving a figure as a vector graphics file,
                                  ## such as a PDF.

#### CONTOUR PLOTS
#contour.negative_linestyle : dashed ## string or on-off ink sequence
#contour.corner_mask        : True   ## True | False | legacy

#### ERRORBAR PLOTS
errorbar.capsize : 2             ## length of end cap on error bars in pixels

#### HISTOGRAM PLOTS
#hist.bins : 10                   ## The default number of histogram bins.
                                  ## If Numpy 1.11 or later is
                                  ## installed, may also be `auto`

#### SCATTER PLOTS
#scatter.marker : o               ## The default marker type for scatter plots.

#### Agg rendering
#### Warning: experimental, 2008/10/10
#agg.path.chunksize : 0           ## 0 to disable; values in the range
                                  ## 10000 to 100000 can improve speed slightly
                                  ## and prevent an Agg rendering failure
                                  ## when plotting very large data sets,
                                  ## especially if they are very gappy.
                                  ## It may cause minor artifacts, though.
                                  ## A value of 20000 is probably a good
                                  ## starting point.
#### PATHS
#path.simplify : True   ## When True, simplify paths by removing "invisible"
                        ## points to reduce file size and increase rendering
                        ## speed
#path.simplify_threshold : 0.111111111111  ## The threshold of similarity below which
                                           ## vertices will be removed in the
                                           ## simplification process
#path.snap : True ## When True, rectilinear axis-aligned paths will be snapped to
                  ## the nearest pixel when certain criteria are met.  When False,
                  ## paths will never be snapped.
#path.sketch : None ## May be none, or a 3-tuple of the form (scale, length,
                    ## randomness).
                    ## *scale* is the amplitude of the wiggle
                    ## perpendicular to the line (in pixels).  *length*
                    ## is the length of the wiggle along the line (in
                    ## pixels).  *randomness* is the factor by which
                    ## the length is randomly scaled.
#path.effects : []  ##

#### SAVING FIGURES
## the default savefig params can be different from the display params
## e.g., you may want a higher resolution, or to make the figure
## background white
<<<<<<< HEAD
#savefig.dpi         : 600   ## figure dots per inch or 'figure'
=======
savefig.dpi: 1500   ## figure dots per inch or 'figure'
>>>>>>> 1a5349be
#savefig.facecolor   : white    ## figure facecolor when saving
#savefig.edgecolor   : white    ## figure edgecolor when saving
savefig.format      : pdf      ## png, ps, pdf, svg
#savefig.bbox        : standard ## 'tight' or 'standard'.
                                ## 'tight' is incompatible with pipe-based animation
                                ## backends but will workd with temporary file based ones:
                                ## e.g. setting animation.writer to ffmpeg will not work,
                                ## use ffmpeg_file instead
#savefig.pad_inches  : 0.1      ## Padding to be used when bbox is set to 'tight'
#savefig.jpeg_quality: 95       ## when a jpeg is saved, the default quality parameter.
#savefig.directory   : ~        ## default directory in savefig dialog box,
                                ## leave empty to always use current working directory
#savefig.transparent : False    ## setting that controls whether figures are saved with a
                                ## transparent background by default
#savefig.frameon : True			## enable frame of figure when saving
#savefig.orientation : portrait	## Orientation of saved figure

### tk backend params
#tk.window_focus   : False    ## Maintain shell focus for TkAgg

### ps backend params
#ps.papersize      : letter   ## auto, letter, legal, ledger, A0-A10, B0-B10
#ps.useafm         : False    ## use of afm fonts, results in small files
#ps.usedistiller   : False    ## can be: None, ghostscript or xpdf
                                          ## Experimental: may produce smaller files.
                                          ## xpdf intended for production of publication quality files,
                                          ## but requires ghostscript, xpdf and ps2eps
#ps.distiller.res  : 6000      ## dpi
#ps.fonttype       : 3         ## Output Type 3 (Type3) or Type 42 (TrueType)

### pdf backend params
#pdf.compression   : 6   ## integer from 0 to 9
                         ## 0 disables compression (good for debugging)
#pdf.fonttype       : 3         ## Output Type 3 (Type3) or Type 42 (TrueType)
#pdf.use14corefonts : False
#pdf.inheritcolor : False

### svg backend params
#svg.image_inline : True       ## write raster image data directly into the svg file
#svg.fonttype :   path         ## How to handle SVG fonts:
   ##     none: Assume fonts are installed on the machine where the SVG will be viewed.
   ##     path: Embed characters as paths -- supported by most SVG renderers
   ##     svgfont: Embed characters as SVG fonts -- supported only by Chrome,
   ##                Opera and Safari
#svg.hashsalt : None           ## if not None, use this string as hash salt
                               ## instead of uuid4
### pgf parameter
#pgf.rcfonts : True
#pgf.preamble :
#pgf.texsystem : pdflatex

### docstring params
##docstring.hardcopy = False  ## set this when you want to generate hardcopy docstring

## Event keys to interact with figures/plots via keyboard.
## Customize these settings according to your needs.
## Leave the field(s) empty if you don't need a key-map. (i.e., fullscreen : '')
#keymap.fullscreen : f, ctrl+f       ## toggling
#keymap.home : h, r, home            ## home or reset mnemonic
#keymap.back : left, c, backspace    ## forward / backward keys to enable
#keymap.forward : right, v           ##   left handed quick navigation
#keymap.pan : p                      ## pan mnemonic
#keymap.zoom : o                     ## zoom mnemonic
#keymap.save : s, ctrl+s             ## saving current figure
#keymap.help : f1                    ## display help about active tools
#keymap.quit : ctrl+w, cmd+w, q      ## close the current figure
#keymap.quit_all : W, cmd+W, Q       ## close all figures
#keymap.grid : g                     ## switching on/off major grids in current axes
#keymap.grid_minor : G               ## switching on/off minor grids in current axes
#keymap.yscale : l                   ## toggle scaling of y-axes ('log'/'linear')
#keymap.xscale : k, L                ## toggle scaling of x-axes ('log'/'linear')
#keymap.all_axes : a                 ## enable all axes
#keymap.copy : ctrl+c, cmd+c         ## Copy figure to clipboard

###ANIMATION settings
#animation.html :  none            ## How to display the animation as HTML in
                                   ## the IPython notebook. 'html5' uses
                                   ## HTML5 video tag; 'jshtml' creates a
                                   ## Javascript animation
#animation.writer : ffmpeg         ## MovieWriter 'backend' to use
#animation.codec : h264            ## Codec to use for writing movie
#animation.bitrate: -1             ## Controls size/quality tradeoff for movie.
                                   ## -1 implies let utility auto-determine
#animation.frame_format:  png      ## Controls frame format used by temp files
#animation.html_args:              ## Additional arguments to pass to html writer
#animation.ffmpeg_path:  ffmpeg    ## Path to ffmpeg binary. Without full path
                                   ## $PATH is searched
#animation.ffmpeg_args:            ## Additional arguments to pass to ffmpeg
#animation.avconv_path:  avconv    ## Path to avconv binary. Without full path
                                   ## $PATH is searched
#animation.avconv_args:            ## Additional arguments to pass to avconv
#animation.convert_path:  convert  ## Path to ImageMagick's convert binary.
                                   ## On Windows use the full path since convert
                                   ## is also the name of a system tool.
#animation.convert_args:           ## Additional arguments to pass to convert
#animation.embed_limit : 20.0<|MERGE_RESOLUTION|>--- conflicted
+++ resolved
@@ -479,11 +479,7 @@
 ## the default savefig params can be different from the display params
 ## e.g., you may want a higher resolution, or to make the figure
 ## background white
-<<<<<<< HEAD
-#savefig.dpi         : 600   ## figure dots per inch or 'figure'
-=======
 savefig.dpi: 1500   ## figure dots per inch or 'figure'
->>>>>>> 1a5349be
 #savefig.facecolor   : white    ## figure facecolor when saving
 #savefig.edgecolor   : white    ## figure edgecolor when saving
 savefig.format      : pdf      ## png, ps, pdf, svg
